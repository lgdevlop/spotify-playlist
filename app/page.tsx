--- conflicted
+++ resolved
@@ -19,7 +19,6 @@
           <li className="tracking-[-.01em]">Try help the project grow.</li>
         </ol>
       </main>
-<<<<<<< HEAD
       <footer className="row-start-3 flex gap-[24px] flex-wrap items-center justify-center">
         <Link
           className="flex items-center gap-2 hover:underline hover:underline-offset-4"
@@ -50,8 +49,6 @@
           Go to project github →
         </a>
       </footer>
-=======
->>>>>>> 29a8f53d
     </div>
   );
 }